from bitarray import bitarray

NUM_ROWS_KEY = "number_of_rows"
NUM_COLS_KEY = "number_of_cols"


class BitMatrix(object):

    """
    Manages the gets and sets of the bitmatrix to the various storage backends. 
    Does not know the concept of a kmer.
    """

    def __init__(self, storage):
        self.storage = storage
        self.num_rows = self.storage.get_integer(NUM_ROWS_KEY)
        self.num_cols = self.storage.get_integer(NUM_COLS_KEY)

    @classmethod
    def create(cls, storage, rows, num_rows, num_cols):
        storage.set_bitarrays(range(num_rows), rows)
        storage.set_integer(NUM_ROWS_KEY, num_rows)
        storage.set_integer(NUM_COLS_KEY, num_cols)
        storage.sync()
        return cls(storage)

    def get_row(self, row_index):
        return self.storage.get_bitarray(row_index)[: self.num_cols]

<<<<<<< HEAD
    def get_rows(self, row_indexes, slice=True):
        ## Only need to slice for merging (it's a lot slower)
        # Takes advantage of batching in storage engine if available
        bitarrays=self.storage.get_bitarrays(row_indexes)
        if slice:
=======
    def get_rows(self, row_indexes, remove_trailing_zeros=True):
        ## Only need to slice for merging (it's a lot slower)
        # Takes advantage of batching in storage engine if available
        bitarrays=self.storage.get_bitarrays(row_indexes)
        if remove_trailing_zeros:
>>>>>>> dfcc2f9e
            return (ba[: self.num_cols] for ba in bitarrays)
        else:
            return bitarrays

    def set_row(self, row_index, bitarray):
        return self.storage.set_bitarray(row_index, bitarray)

    def set_rows(self, row_indexes, bitarrays):
        # Takes advantage of batching in storage engine if available
        return self.storage.set_bitarrays(row_indexes, bitarrays)

    def set_num_cols(self, num_cols):
        self.num_cols = num_cols
        self.storage.set_integer(NUM_COLS_KEY, self.num_cols)

    def get_column(self, column_index):
        ## This is very slow, as we index row-wise. Need to know the number of rows, so must be done elsewhere
        return bitarray(
            "".join(
                [
                    str(int(i))
                    for i in self.storage.get_bits(
                        list(range(self.num_rows)), [column_index] * self.num_rows
                    )
                ]
            )
        )

    def get_columns(self, column_indexes):
        for column_index in column_indexes:
            yield self.get_column(column_index)

    def insert_column(self, bitarray, column_index):
        ## This is very slow, as we index row-wise
        self.storage.set_bits(
            list(range(len(bitarray))),
            [column_index] * len(bitarray),
            bitarray.tolist(),
        )
        if column_index >= self.num_cols:
            self.set_num_cols(self.num_cols + 1)<|MERGE_RESOLUTION|>--- conflicted
+++ resolved
@@ -27,19 +27,11 @@
     def get_row(self, row_index):
         return self.storage.get_bitarray(row_index)[: self.num_cols]
 
-<<<<<<< HEAD
-    def get_rows(self, row_indexes, slice=True):
-        ## Only need to slice for merging (it's a lot slower)
-        # Takes advantage of batching in storage engine if available
-        bitarrays=self.storage.get_bitarrays(row_indexes)
-        if slice:
-=======
     def get_rows(self, row_indexes, remove_trailing_zeros=True):
         ## Only need to slice for merging (it's a lot slower)
         # Takes advantage of batching in storage engine if available
         bitarrays=self.storage.get_bitarrays(row_indexes)
         if remove_trailing_zeros:
->>>>>>> dfcc2f9e
             return (ba[: self.num_cols] for ba in bitarrays)
         else:
             return bitarrays
