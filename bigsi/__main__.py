#! /usr/bin/env python
from __future__ import print_function
import sys
import os
import io
import csv
import argparse
import redis
import json
import math
import logging
import hug
import tempfile
import humanfriendly
import yaml
from multiprocessing.pool import ThreadPool

from pyfasta import Fasta
from bigsi.version import __version__
from bigsi.graph import BIGSI

from bigsi.cmds.insert import insert
from bigsi.cmds.delete import delete
from bigsi.cmds.bloom import bloom
from bigsi.cmds.build import build
from bigsi.cmds.merge import merge
from bigsi.cmds.variant_search import BIGSIVariantSearch
from bigsi.cmds.variant_search import BIGSIAminoAcidMutationSearch

from bigsi.storage import get_storage

from bigsi.utils.cortex import extract_kmers_from_ctx
from bigsi.utils import seq_to_kmers
from bigsi.constants import DEFAULT_CONFIG
<<<<<<< HEAD

=======
>>>>>>> 601783a6

logging.basicConfig(level=logging.DEBUG)
logger = logging.getLogger(__name__)


def d_to_csv(d, with_header=True, carriage_return=True):
    df = []
    results = d["results"]
    if results:
        header = sorted(results[0].keys())
        if with_header:
            df.append(["query"] + header)

    for res in results:
        row = [d["query"]]
        for key in header:
            row.append(res[key])
        df.append(row)

    output = io.StringIO()
    writer = csv.writer(output, quoting=csv.QUOTE_NONNUMERIC)
    for row in df:
        writer.writerow(row)
    csv_string = output.getvalue()
    if carriage_return:
        return csv_string
    else:
        return csv_string[:-1]


def search_bigsi(bigsi, seq, threshold, score):
    return {
        "query": seq,
        "threshold": threshold,
        "results": bigsi.search(seq, threshold, score),
        "citation": "http://dx.doi.org/10.1038/s41587-018-0010-1",
    }


API = hug.API("bigsi-%s" % str(__version__))


def get_config_from_file(config_file):
    if config_file is None:
        if os.environ.get("BIGSI_CONFIG"):
            config_file = os.environ.get("BIGSI_CONFIG")
        else:
            return DEFAULT_CONFIG
    with open(config_file, "r") as infile:
        config = yaml.load(infile)
    return config


@hug.object(name="bigsi", version="0.1.1", api=API)
@hug.object.urls("/", requires=())
class bigsi(object):
    @hug.object.cli
    @hug.object.post("/insert", output_format=hug.output_format.pretty_json)
    def insert(self, config: hug.types.text, bloomfilter, sample):
        """Inserts a bloom filter into the graph

        e.g. bigsi insert ERR1010211.bloom ERR1010211

        """
        config = get_config_from_file(config)
        index = BIGSI(config)
        return insert(index=index, bloomfilter=bloomfilter, sample=sample)

    @hug.object.cli
    @hug.object.post("/bloom")
    def bloom(self, ctx, outfile, config=None):
        """Creates a bloom filter from a sequence file or cortex graph. (fastq,fasta,bam,ctx)

        e.g. index insert ERR1010211.ctx

        """
        config = get_config_from_file(config)
        bf = bloom(
            config=config,
            outfile=outfile,
            kmers=extract_kmers_from_ctx(ctx, config["k"]),
        )

    @hug.object.cli
    @hug.object.post("/build", output_format=hug.output_format.pretty_json)
    def build(
        self,
        bloomfilters: hug.types.multiple = [],
        samples: hug.types.multiple = [],
        from_file: hug.types.text = None,
        config: hug.types.text = None,
    ):
        config = get_config_from_file(config)

        if from_file and bloomfilters:
<<<<<<< HEAD
            raise ValueError(
                "You can only specify blooms via from_file or bloomfilters, but not both"
            )
        elif from_file:
            samples = []
            bloomfilters = []
            with open(from_file, "r") as tsvfile:
                reader = csv.reader(tsvfile, delimiter="\t")
=======
            raise ValueError("You can only specify blooms via from_file or bloomfilters, but not both")
        elif from_file:
            samples=[]
            bloomfilters=[]
            with open(from_file, 'r') as tsvfile: 
                reader = csv.reader(tsvfile, delimiter='\t')           
>>>>>>> 601783a6
                for row in reader:
                    bloomfilters.append(row[0])
                    samples.append(row[1])
        if samples:
            assert len(samples) == len(bloomfilters)
        else:
            samples = bloomfilters

        if config.get("max_build_mem_bytes"):
            max_memory_bytes = humanfriendly.parse_size(config["max_build_mem_bytes"])
        else:
            max_memory_bytes = None

        return build(
            config=config,
            bloomfilter_filepaths=bloomfilters,
            samples=samples,
            max_memory=max_memory_bytes,
        )

    @hug.object.cli
    @hug.object.post("/merge", output_format=hug.output_format.pretty_json)
    def merge(self, config: hug.types.text, merge_config: hug.types.text):
        config = get_config_from_file(config)
        merge_config = get_config_from_file(merge_config)
        index1 = BIGSI(config)
        index2 = BIGSI(merge_config)
        merge(index1, index2)
        return {"result": "merged %s into %s." % (merge_config, config)}

    @hug.object.cli
    @hug.object.post(
        "/search",
        response_headers={"Access-Control-Allow-Origin": "*"},
        output=hug.output_format.text,
    )
    @hug.object.get(
        "/search",
        examples="seq=ACACAAACCATGGCCGGACGCAGCTTTCTGA",
        response_headers={"Access-Control-Allow-Origin": "*"},
        output=hug.output_format.text,
    )
    def search(
        self,
        seq: hug.types.text,
        threshold: hug.types.float_number = 1.0,
        config: hug.types.text = None,
        score: hug.types.smart_boolean = False,
        format: hug.types.one_of(["json", "csv"]) = "json",
    ):
        config = get_config_from_file(config)
        bigsi = BIGSI(config)
        d = search_bigsi(bigsi, seq, threshold, score)
        if format == "csv":
            return d_to_csv(d)
        else:
            return json.dumps(d, indent=4)

    @hug.object.cli
    @hug.object.post(
        "/variant_search",
        response_headers={"Access-Control-Allow-Origin": "*"},
        output=hug.output_format.text,
    )
    @hug.object.get(
        "/variant_search",
        response_headers={"Access-Control-Allow-Origin": "*"},
        output=hug.output_format.text,
    )
    def variant_search(
        self,
        reference: hug.types.text,
        ref: hug.types.text,
        pos: hug.types.number,
        alt: hug.types.text,
        gene: hug.types.text = None,
        genbank: hug.types.text = None,
        config: hug.types.text = None,
        format: hug.types.one_of(["json", "csv"]) = "json",
    ):
        config = get_config_from_file(config)
        bigsi = BIGSI(config)
        if genbank and gene:
            d = BIGSIAminoAcidMutationSearch(bigsi, reference, genbank).search(
                gene, ref, pos, alt
            )
        elif genbank or gene:
            raise ValueError("genbank and gene must be supplied together")
        else:
            d = BIGSIVariantSearch(bigsi, reference).search(ref, pos, alt)
        d["citation"] = "http://dx.doi.org/10.1038/s41587-018-0010-1"
        if format == "csv":
            return d_to_csv(d)
        else:
            return json.dumps(d, indent=4)

    @hug.object.cli
    @hug.object.post(
        "/bulk_search",
        response_headers={"Access-Control-Allow-Origin": "*"},
        output=hug.output_format.text,
    )
    @hug.object.get(
        "/bulk_search",
        examples="seqfile=query.fasta",
        response_headers={"Access-Control-Allow-Origin": "*"},
        output=hug.output_format.text,
    )
    def bulk_search(
        self,
        fasta: hug.types.text,
        threshold: hug.types.float_number = 1.0,
        config: hug.types.text = None,
        score: hug.types.smart_boolean = False,
        format: hug.types.one_of(["json", "csv"]) = "json",
        stream: hug.types.smart_boolean = False,
    ):
        config = get_config_from_file(config)
        bigsi = BIGSI(config)
        fasta = Fasta(fasta)
        if not stream:
            csv_combined = ""
            nproc = config.get("nproc", 1)
            with ThreadPool(processes=nproc) as pool:
                args = [(bigsi, str(seq), threshold, score) for seq in fasta.values()]
                dd = pool.starmap(search_bigsi, args)
            if format == "csv":
                return "\n".join([d_to_csv(d, False, False) for d in dd])
            else:
                return json.dumps(dd, indent=4)
        else:
            dd = []
            csv_combined = ""
            for i, seq in enumerate(fasta.values()):
                seq = str(seq)
                d = {
                    "query": seq,
                    "threshold": threshold,
                    "results": bigsi.search(seq, threshold, score),
                    "citation": "http://dx.doi.org/10.1038/s41587-018-0010-1",
                }
                dd.append(d)
                if format == "csv":
                    if i == 0:
                        with_header = True
                        carriage_return = False
                    elif i == len(fasta) - 1:
                        carriage_return = True
                    else:
                        with_header = False
                        carriage_return = False
                    csv_result = d_to_csv(d, with_header, carriage_return)
                    csv_combined += csv_result
                    if stream:
                        print(csv_result)
                else:
                    if stream:
                        print(json.dumps(d))

    @hug.object.cli
    @hug.object.delete("/", output_format=hug.output_format.pretty_json)
    def delete(self, config: hug.types.text = None):
        config = get_config_from_file(config)
        get_storage(config).delete_all()


def main():
    API.cli()


if __name__ == "__main__":
    main()<|MERGE_RESOLUTION|>--- conflicted
+++ resolved
@@ -32,10 +32,6 @@
 from bigsi.utils.cortex import extract_kmers_from_ctx
 from bigsi.utils import seq_to_kmers
 from bigsi.constants import DEFAULT_CONFIG
-<<<<<<< HEAD
-
-=======
->>>>>>> 601783a6
 
 logging.basicConfig(level=logging.DEBUG)
 logger = logging.getLogger(__name__)
@@ -131,7 +127,6 @@
         config = get_config_from_file(config)
 
         if from_file and bloomfilters:
-<<<<<<< HEAD
             raise ValueError(
                 "You can only specify blooms via from_file or bloomfilters, but not both"
             )
@@ -140,14 +135,6 @@
             bloomfilters = []
             with open(from_file, "r") as tsvfile:
                 reader = csv.reader(tsvfile, delimiter="\t")
-=======
-            raise ValueError("You can only specify blooms via from_file or bloomfilters, but not both")
-        elif from_file:
-            samples=[]
-            bloomfilters=[]
-            with open(from_file, 'r') as tsvfile: 
-                reader = csv.reader(tsvfile, delimiter='\t')           
->>>>>>> 601783a6
                 for row in reader:
                     bloomfilters.append(row[0])
                     samples.append(row[1])
